--- conflicted
+++ resolved
@@ -86,13 +86,8 @@
                 new AddApplicantCommand(expectedApplicant));
 
         // multiple tags - all accepted
-<<<<<<< HEAD
         Applicant expectedApplicantMultipleTags = new ApplicantBuilder(BOB)
                 .withTags(VALID_TAG_FRIEND, VALID_TAG_HUSBAND).build();
-=======
-        Applicant expectedApplicantMultipleTags = new PersonBuilder(BOB).withTags(VALID_TAG_FRIEND, VALID_TAG_HUSBAND)
-                .build();
->>>>>>> 2a2e1cb1
         assertParseSuccess(parser, NAME_DESC_BOB + PHONE_DESC_BOB + EMAIL_DESC_BOB
                 + AGE_DESC_BOB + ADDRESS_DESC_BOB + GENDER_DESC_BOB + TAG_DESC_HUSBAND + TAG_DESC_FRIEND,
                 new AddApplicantCommand(expectedApplicantMultipleTags));
@@ -101,11 +96,7 @@
     @Test
     public void parse_optionalFieldsMissing_success() {
         // zero tags
-<<<<<<< HEAD
         Applicant expectedApplicant = new ApplicantBuilder(AMY).withTags().build();
-=======
-        Applicant expectedApplicant = new PersonBuilder(AMY).withTags().build();
->>>>>>> 2a2e1cb1
         assertParseSuccess(parser, NAME_DESC_AMY + PHONE_DESC_AMY + EMAIL_DESC_AMY
                         + AGE_DESC_AMY + ADDRESS_DESC_AMY + GENDER_DESC_AMY,
                 new AddApplicantCommand(expectedApplicant));

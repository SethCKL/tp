package seedu.address.logic.commands.applicant;

import static org.junit.jupiter.api.Assertions.assertFalse;
import static org.junit.jupiter.api.Assertions.assertTrue;
import static seedu.address.logic.commands.CommandTestUtil.assertCommandFailure;
<<<<<<< HEAD
import static seedu.address.logic.commands.CommandTestUtil.showApplicantAtIndex;
import static seedu.address.testutil.TypicalAddressBook.getTypicalAddressBook;
import static seedu.address.testutil.TypicalIndexes.INDEX_FIRST;
import static seedu.address.testutil.TypicalIndexes.INDEX_SECOND;
=======
import static seedu.address.logic.commands.CommandTestUtil.assertCommandSuccess;
import static seedu.address.logic.commands.CommandTestUtil.showApplicantAtIndex;
import static seedu.address.testutil.TypicalApplicants.getTypicalAddressBook;
import static seedu.address.testutil.TypicalIndexes.INDEX_FIRST_APPLICANT;
import static seedu.address.testutil.TypicalIndexes.INDEX_SECOND_APPLICANT;
>>>>>>> df76cfc7

import org.junit.jupiter.api.Test;

import seedu.address.commons.core.Messages;
import seedu.address.commons.core.index.Index;
import seedu.address.model.Model;
import seedu.address.model.ModelManager;
import seedu.address.model.UserPrefs;

/**
 * Contains integration tests (interaction with the Model) and unit tests for
 * {@code DeleteApplicantCommand}.
 */
public class DeleteApplicantCommandTest {

    private Model model = new ModelManager(getTypicalAddressBook(), new UserPrefs());

<<<<<<< HEAD
    //    @Test
    //    public void execute_validIndexUnfilteredList_success() {
    //        Applicant applicantToDelete = model.getFilteredApplicantList().get(INDEX_FIRST.getZeroBased());
    //        DeleteApplicantCommand deleteApplicantCommand = new DeleteApplicantCommand(INDEX_FIRST);
    //
    //        String expectedMessage =
    //                String.format(DeleteApplicantCommand.MESSAGE_DELETE_PERSON_SUCCESS, applicantToDelete) + "\n"
    //                        + String.format(DeleteApplicantCommand.MESSAGE_DELETE_INTERVIEWS, 0);
    //
    //        ModelManager expectedModel = new ModelManager(model.getAddressBook(), new UserPrefs());
    //        expectedModel.deleteApplicant(applicantToDelete);
    //
    //        assertCommandSuccess(deleteApplicantCommand, model, expectedMessage, expectedModel);
    //    }
=======
    @Test
    public void execute_validIndexUnfilteredList_success() {
        Applicant applicantToDelete = model.getFilteredApplicantList().get(INDEX_FIRST_APPLICANT.getZeroBased());
        DeleteApplicantCommand deleteApplicantCommand = new DeleteApplicantCommand(INDEX_FIRST_APPLICANT);

        String expectedMessage =
                String.format(DeleteApplicantCommand.MESSAGE_DELETE_APPLICANT_SUCCESS, applicantToDelete) + "\n"
                        + String.format(DeleteApplicantCommand.MESSAGE_DELETE_INTERVIEWS, 0);

        ModelManager expectedModel = new ModelManager(model.getAddressBook(), new UserPrefs());
        expectedModel.deleteApplicant(applicantToDelete);

        assertCommandSuccess(deleteApplicantCommand, model, expectedMessage, expectedModel);
    }
>>>>>>> df76cfc7

    @Test
    public void execute_invalidIndexUnfilteredList_throwsCommandException() {
        Index outOfBoundIndex = Index.fromOneBased(model.getFilteredApplicantList().size() + 1);
        DeleteApplicantCommand deleteApplicantCommand = new DeleteApplicantCommand(outOfBoundIndex);

        assertCommandFailure(deleteApplicantCommand, model, Messages.MESSAGE_INVALID_APPLICANT_DISPLAYED_INDEX);
    }

<<<<<<< HEAD
    //    @Test
    //    public void execute_validIndexFilteredList_success() {
    //        showApplicantAtIndex(model, INDEX_FIRST);
    //
    //        Applicant applicantToDelete = model.getFilteredApplicantList().get(INDEX_FIRST.getZeroBased());
    //        DeleteApplicantCommand deleteApplicantCommand = new DeleteApplicantCommand(INDEX_FIRST);
    //
    //        String expectedMessage =
    //                String.format(DeleteApplicantCommand.MESSAGE_DELETE_PERSON_SUCCESS, applicantToDelete) + "\n"
    //                        + String.format(DeleteApplicantCommand.MESSAGE_DELETE_INTERVIEWS, 0);
    //
    //        Model expectedModel = new ModelManager(model.getAddressBook(), new UserPrefs());
    //        expectedModel.deleteApplicant(applicantToDelete);
    //        showNoApplicant(expectedModel);
    //
    //        assertCommandSuccess(deleteApplicantCommand, model, expectedMessage, expectedModel);
    //    }

    @Test
    public void execute_invalidIndexFilteredList_throwsCommandException() {
        showApplicantAtIndex(model, INDEX_FIRST);

        Index outOfBoundIndex = INDEX_SECOND;
=======
    @Test
    public void execute_validIndexFilteredList_success() {
        showApplicantAtIndex(model, INDEX_FIRST_APPLICANT);

        Applicant applicantToDelete = model.getFilteredApplicantList().get(INDEX_FIRST_APPLICANT.getZeroBased());
        DeleteApplicantCommand deleteApplicantCommand = new DeleteApplicantCommand(INDEX_FIRST_APPLICANT);

        String expectedMessage =
                String.format(DeleteApplicantCommand.MESSAGE_DELETE_APPLICANT_SUCCESS, applicantToDelete) + "\n"
                        + String.format(DeleteApplicantCommand.MESSAGE_DELETE_INTERVIEWS, 0);

        Model expectedModel = new ModelManager(model.getAddressBook(), new UserPrefs());
        expectedModel.deleteApplicant(applicantToDelete);
        showNoApplicant(expectedModel);

        assertCommandSuccess(deleteApplicantCommand, model, expectedMessage, expectedModel);
    }

    @Test
    public void execute_invalidIndexFilteredList_throwsCommandException() {
        showApplicantAtIndex(model, INDEX_FIRST_APPLICANT);

        Index outOfBoundIndex = INDEX_SECOND_APPLICANT;
>>>>>>> df76cfc7
        // ensures that outOfBoundIndex is still in bounds of address book list
        assertTrue(outOfBoundIndex.getZeroBased() < model.getAddressBook().getApplicantList().size());

        DeleteApplicantCommand deleteApplicantCommand = new DeleteApplicantCommand(outOfBoundIndex);

        assertCommandFailure(deleteApplicantCommand, model, Messages.MESSAGE_INVALID_APPLICANT_DISPLAYED_INDEX);
    }

    @Test
    public void equals() {
<<<<<<< HEAD
        DeleteApplicantCommand deleteFirstCommand = new DeleteApplicantCommand(INDEX_FIRST);
        DeleteApplicantCommand deleteSecondCommand = new DeleteApplicantCommand(INDEX_SECOND);
=======
        DeleteApplicantCommand deleteFirstCommand = new DeleteApplicantCommand(INDEX_FIRST_APPLICANT);
        DeleteApplicantCommand deleteSecondCommand = new DeleteApplicantCommand(INDEX_SECOND_APPLICANT);
>>>>>>> df76cfc7

        // same object -> returns true
        assertTrue(deleteFirstCommand.equals(deleteFirstCommand));

        // same values -> returns true
<<<<<<< HEAD
        DeleteApplicantCommand deleteFirstCommandCopy = new DeleteApplicantCommand(INDEX_FIRST);
=======
        DeleteApplicantCommand deleteFirstCommandCopy = new DeleteApplicantCommand(INDEX_FIRST_APPLICANT);
>>>>>>> df76cfc7
        assertTrue(deleteFirstCommand.equals(deleteFirstCommandCopy));

        // different types -> returns false
        assertFalse(deleteFirstCommand.equals(1));

        // null -> returns false
        assertFalse(deleteFirstCommand.equals(null));

        // different applicant -> returns false
        assertFalse(deleteFirstCommand.equals(deleteSecondCommand));
    }

    /**
     * Updates {@code model}'s filtered list to show no one.
     */
    private void showNoApplicant(Model model) {
        model.updateFilteredApplicantList(p -> false);

        assertTrue(model.getFilteredApplicantList().isEmpty());
    }
}<|MERGE_RESOLUTION|>--- conflicted
+++ resolved
@@ -3,18 +3,10 @@
 import static org.junit.jupiter.api.Assertions.assertFalse;
 import static org.junit.jupiter.api.Assertions.assertTrue;
 import static seedu.address.logic.commands.CommandTestUtil.assertCommandFailure;
-<<<<<<< HEAD
 import static seedu.address.logic.commands.CommandTestUtil.showApplicantAtIndex;
 import static seedu.address.testutil.TypicalAddressBook.getTypicalAddressBook;
 import static seedu.address.testutil.TypicalIndexes.INDEX_FIRST;
 import static seedu.address.testutil.TypicalIndexes.INDEX_SECOND;
-=======
-import static seedu.address.logic.commands.CommandTestUtil.assertCommandSuccess;
-import static seedu.address.logic.commands.CommandTestUtil.showApplicantAtIndex;
-import static seedu.address.testutil.TypicalApplicants.getTypicalAddressBook;
-import static seedu.address.testutil.TypicalIndexes.INDEX_FIRST_APPLICANT;
-import static seedu.address.testutil.TypicalIndexes.INDEX_SECOND_APPLICANT;
->>>>>>> df76cfc7
 
 import org.junit.jupiter.api.Test;
 
@@ -32,7 +24,6 @@
 
     private Model model = new ModelManager(getTypicalAddressBook(), new UserPrefs());
 
-<<<<<<< HEAD
     //    @Test
     //    public void execute_validIndexUnfilteredList_success() {
     //        Applicant applicantToDelete = model.getFilteredApplicantList().get(INDEX_FIRST.getZeroBased());
@@ -47,22 +38,6 @@
     //
     //        assertCommandSuccess(deleteApplicantCommand, model, expectedMessage, expectedModel);
     //    }
-=======
-    @Test
-    public void execute_validIndexUnfilteredList_success() {
-        Applicant applicantToDelete = model.getFilteredApplicantList().get(INDEX_FIRST_APPLICANT.getZeroBased());
-        DeleteApplicantCommand deleteApplicantCommand = new DeleteApplicantCommand(INDEX_FIRST_APPLICANT);
-
-        String expectedMessage =
-                String.format(DeleteApplicantCommand.MESSAGE_DELETE_APPLICANT_SUCCESS, applicantToDelete) + "\n"
-                        + String.format(DeleteApplicantCommand.MESSAGE_DELETE_INTERVIEWS, 0);
-
-        ModelManager expectedModel = new ModelManager(model.getAddressBook(), new UserPrefs());
-        expectedModel.deleteApplicant(applicantToDelete);
-
-        assertCommandSuccess(deleteApplicantCommand, model, expectedMessage, expectedModel);
-    }
->>>>>>> df76cfc7
 
     @Test
     public void execute_invalidIndexUnfilteredList_throwsCommandException() {
@@ -72,7 +47,6 @@
         assertCommandFailure(deleteApplicantCommand, model, Messages.MESSAGE_INVALID_APPLICANT_DISPLAYED_INDEX);
     }
 
-<<<<<<< HEAD
     //    @Test
     //    public void execute_validIndexFilteredList_success() {
     //        showApplicantAtIndex(model, INDEX_FIRST);
@@ -96,31 +70,7 @@
         showApplicantAtIndex(model, INDEX_FIRST);
 
         Index outOfBoundIndex = INDEX_SECOND;
-=======
-    @Test
-    public void execute_validIndexFilteredList_success() {
-        showApplicantAtIndex(model, INDEX_FIRST_APPLICANT);
 
-        Applicant applicantToDelete = model.getFilteredApplicantList().get(INDEX_FIRST_APPLICANT.getZeroBased());
-        DeleteApplicantCommand deleteApplicantCommand = new DeleteApplicantCommand(INDEX_FIRST_APPLICANT);
-
-        String expectedMessage =
-                String.format(DeleteApplicantCommand.MESSAGE_DELETE_APPLICANT_SUCCESS, applicantToDelete) + "\n"
-                        + String.format(DeleteApplicantCommand.MESSAGE_DELETE_INTERVIEWS, 0);
-
-        Model expectedModel = new ModelManager(model.getAddressBook(), new UserPrefs());
-        expectedModel.deleteApplicant(applicantToDelete);
-        showNoApplicant(expectedModel);
-
-        assertCommandSuccess(deleteApplicantCommand, model, expectedMessage, expectedModel);
-    }
-
-    @Test
-    public void execute_invalidIndexFilteredList_throwsCommandException() {
-        showApplicantAtIndex(model, INDEX_FIRST_APPLICANT);
-
-        Index outOfBoundIndex = INDEX_SECOND_APPLICANT;
->>>>>>> df76cfc7
         // ensures that outOfBoundIndex is still in bounds of address book list
         assertTrue(outOfBoundIndex.getZeroBased() < model.getAddressBook().getApplicantList().size());
 
@@ -131,23 +81,15 @@
 
     @Test
     public void equals() {
-<<<<<<< HEAD
         DeleteApplicantCommand deleteFirstCommand = new DeleteApplicantCommand(INDEX_FIRST);
         DeleteApplicantCommand deleteSecondCommand = new DeleteApplicantCommand(INDEX_SECOND);
-=======
-        DeleteApplicantCommand deleteFirstCommand = new DeleteApplicantCommand(INDEX_FIRST_APPLICANT);
-        DeleteApplicantCommand deleteSecondCommand = new DeleteApplicantCommand(INDEX_SECOND_APPLICANT);
->>>>>>> df76cfc7
 
         // same object -> returns true
         assertTrue(deleteFirstCommand.equals(deleteFirstCommand));
 
         // same values -> returns true
-<<<<<<< HEAD
         DeleteApplicantCommand deleteFirstCommandCopy = new DeleteApplicantCommand(INDEX_FIRST);
-=======
-        DeleteApplicantCommand deleteFirstCommandCopy = new DeleteApplicantCommand(INDEX_FIRST_APPLICANT);
->>>>>>> df76cfc7
+
         assertTrue(deleteFirstCommand.equals(deleteFirstCommandCopy));
 
         // different types -> returns false

--- conflicted
+++ resolved
@@ -12,7 +12,8 @@
     public static final Prefix PREFIX_EMAIL = new Prefix("e/");
     public static final Prefix PREFIX_ADDRESS = new Prefix("a/");
     public static final Prefix PREFIX_TAG = new Prefix("t/");
-<<<<<<< HEAD
+    public static final Prefix PREFIX_AGE = new Prefix("ag/");
+    public static final Prefix PREFIX_GENDER = new Prefix("g/");
     // Interview parser
     public static final Prefix PREFIX_DATE = new Prefix("d/");
     public static final Prefix PREFIX_POSITION = new Prefix("p/");
@@ -20,10 +21,4 @@
     public static final Prefix PREFIX_NUM_OPENINGS = new Prefix("o/");
     public static final Prefix PREFIX_DESCRIPTION = new Prefix("d/");
     public static final Prefix PREFIX_REQUIREMENT = new Prefix("r/");
-=======
-    public static final Prefix PREFIX_AGE = new Prefix("ag/");
-    public static final Prefix PREFIX_GENDER = new Prefix("g/");
-    public static final Prefix PREFIX_DATE = new Prefix("d/");
-    public static final Prefix PREFIX_POSITION = new Prefix("p/");
->>>>>>> a890ffa8
 }
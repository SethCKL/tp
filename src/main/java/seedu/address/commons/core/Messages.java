--- conflicted
+++ resolved
@@ -9,16 +9,12 @@
     public static final String MESSAGE_INVALID_COMMAND_FORMAT = "Invalid command format! \n%1$s";
     public static final String MESSAGE_INVALID_DATETIME = "Date time format should be yyyy-MM-dd HH:mm";
     public static final String MESSAGE_INVALID_DATE = "Date format should be yyyy-MM-dd";
-    public static final String MESSAGE_INVALID_PERSON_DISPLAYED_INDEX = "The applicant index provided is invalid";
+    public static final String MESSAGE_INVALID_APPLICANT_DISPLAYED_INDEX = "The applicant index provided is invalid";
     public static final String MESSAGE_INVALID_INTERVIEW_DISPLAYED_INDEX = "The interview index provided is invalid";
     public static final String MESSAGE_INVALID_POSITION_DISPLAYED_INDEX = "The position index provided is invalid";
     public static final String MESSAGE_INVALID_FLAG = "Flag is invalid!";
     public static final String MESSAGE_NO_FLAG = "No flag is found!";
-<<<<<<< HEAD
-    public static final String MESSAGE_PERSONS_LISTED_OVERVIEW = "%1$d persons listed!";
-=======
     public static final String MESSAGE_APPLICANTS_LISTED_OVERVIEW = "%1$d persons listed!";
->>>>>>> 1ab4ec6d
     public static final String MESSAGE_DUPLICATE_INTERVIEW = "This interview already exists in the address book";
     public static final String MESSAGE_CONFLICTING_INTERVIEW = "This interview would cause a conflict of timings with"
             + " a current interview in the address book. Interviews must be "

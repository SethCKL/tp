--- conflicted
+++ resolved
@@ -98,7 +98,6 @@
     }
 
     /**
-<<<<<<< HEAD
      * Returns the {@code Applicant} with the {@code email} provided if exists; or null if no such applicant.
      */
     public Applicant getApplicantWithEmail(Email email) {
@@ -115,10 +114,7 @@
     }
 
     /**
-     * Adds a applicant to the address book.
-=======
      * Adds an applicant to the address book.
->>>>>>> ff61409c
      * The applicant must not already exist in the address book.
      */
     public void addApplicant(Applicant p) {

--- conflicted
+++ resolved
@@ -32,17 +32,11 @@
     }
 
     /**
-<<<<<<< HEAD
      * Create Interview object when loading from database
+     * Every field must be present and not null.
      */
     public Interview(Applicant applicant, LocalDateTime date, Position position, Status status) {
         requireAllNonNull(applicant, date, status);
-=======
-     * Every field must be present and not null.
-     */
-    public Interview(Applicant applicant, LocalDateTime date, Position position, Status status) {
-        requireAllNonNull(applicant, date);
->>>>>>> ff61409c
         this.applicant = applicant;
         this.date = date;
         this.position = position;

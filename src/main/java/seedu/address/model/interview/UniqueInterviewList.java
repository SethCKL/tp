package seedu.address.model.interview;

import static java.util.Objects.requireNonNull;
import static seedu.address.commons.util.CollectionUtil.requireAllNonNull;

import java.util.ArrayList;
import java.util.Comparator;
import java.util.Iterator;
import java.util.List;

import javafx.collections.FXCollections;
import javafx.collections.ObservableList;
import seedu.address.model.applicant.Applicant;
import seedu.address.model.interview.exceptions.DuplicateInterviewException;
import seedu.address.model.interview.exceptions.InterviewNotFoundException;
import seedu.address.model.position.Position;

public class UniqueInterviewList implements Iterable<Interview> {
    private final ObservableList<Interview> internalList = FXCollections.observableArrayList();
    private final ObservableList<Interview> internalUnmodifiableList =
            FXCollections.unmodifiableObservableList(internalList);

    /**
     * Returns true if the list contains an equivalent interview as the given argument.
     */
    public boolean contains(Interview toCheck) {
        requireNonNull(toCheck);
        return internalList.stream().anyMatch(toCheck::equals);
    }

    /**
     * Returns true if the list contains an interview which has a conflict in timing as the given argument.
     */
    public boolean containsConflict(Interview toCheck) {
        requireNonNull(toCheck);
        for (Interview i : internalList) {
            if (i.isConflictingInterview(toCheck)) {
                return true;
            }
        }
        return false;
    }

    /**
     * Adds an interview to the list.
     * The interview must not already exist in the list.
     */
    public void add(Interview toAdd) {
        requireNonNull(toAdd);
        if (contains(toAdd)) {
            throw new DuplicateInterviewException();
        }
        internalList.add(toAdd);
    }

    /**
     * Replaces the interview {@code target} in the list with {@code editedInterivew}.
     * {@code target} must exist in the list.
     * The interview {@code editedInterview} must not be the same as another existing interview in the list.
     */
    public void setInterview(Interview target, Interview editedInterview) {
        requireAllNonNull(target, editedInterview);

        int index = internalList.indexOf(target);
        if (index == -1) {
            throw new InterviewNotFoundException();
        }

        if (!target.equals(editedInterview) && contains(editedInterview)) {
            throw new DuplicateInterviewException();
        }

        internalList.set(index, editedInterview);
    }

    /**
     * Removes the equivalent interview from the list.
     * The interview must exist in the list.
     */
    public void remove(Interview toRemove) {
        requireNonNull(toRemove);
        if (!internalList.remove(toRemove)) {
            throw new InterviewNotFoundException();
        }
    }

    /**
     * Returns interview(s) which are for the specified applicant.
     */
    public ArrayList<Interview> getApplicantsInterviews(Applicant applicant) {
        ArrayList<Interview> interviews = new ArrayList<>();

        for (Interview i : internalList) {
            if (i.isInterviewForApplicant(applicant)) {
                interviews.add(i);
            }
        }

        return interviews;
    }

    /**
     * Returns interview(s) which are for the specified position.
     */
    public ArrayList<Interview> getPositionsInterview(Position position) {
        ArrayList<Interview> interviews = new ArrayList<>();

        for (Interview i : internalList) {
            if (i.isInterviewForPosition(position)) {
                interviews.add(i);
            }
        }

        return interviews;
    }

    public void setInterviews(UniqueInterviewList replacement) {
        requireNonNull(replacement);
        internalList.setAll(replacement.internalList);
    }

    /**
     * Replaces the contents of this list with {@code interview}.
     * {@code interview} must not contain duplicate interview.
     */
    public void setInterviews(List<Interview> interview) {
        requireAllNonNull(interview);
        if (!interviewsAreUnique(interview)) {
            throw new DuplicateInterviewException();
        }

        internalList.setAll(interview);
    }

    /**
<<<<<<< HEAD
     * Sorts a list of interviews
     */
    public void sort(Comparator<Interview> comparator) {
        requireNonNull(comparator);
        internalList.sort(comparator);
=======
     * Updates all interview containing instance of {@code positionToBeUpdated} to {@code newPosition}.
     * Effects of editing a Position cascades to update all instances of the old position to the edited position.
     */
    public void updatePositions(Position positionToBeUpdated, Position newPosition) {
        requireAllNonNull(positionToBeUpdated, newPosition);
        for (int i = 0; i < internalList.size(); i++) {
            Interview curr = internalList.get(i);
            if (curr.getPosition().equals(positionToBeUpdated)) {
                internalList.set(i, new Interview(curr.getApplicant(), curr.getDate(), newPosition));
            }
        }
    }

    /**
     * Updates all interview containing instance of {@code applicantToBeUpdated} to {@code newApplicant}.
     * Effects of editing an Applicant cascades to update all instances of the old applicant to the edited applicant.
     */
    public void updateApplicants(Applicant applicantToBeUpdated, Applicant newApplicant) {
        requireAllNonNull(applicantToBeUpdated, newApplicant);
        for (int i = 0; i < internalList.size(); i++) {
            Interview curr = internalList.get(i);
            if (curr.getApplicant().equals(applicantToBeUpdated)) {
                internalList.set(i, new Interview(newApplicant, curr.getDate(), curr.getPosition()));
            }
        }
>>>>>>> fde98f63
    }

    /**
     * Returns the backing list as an unmodifiable {@code ObservableList}.
     */
    public ObservableList<Interview> asUnmodifiableObservableList() {
        return internalUnmodifiableList;
    }

    @Override
    public Iterator<Interview> iterator() {
        return internalList.iterator();
    }

    @Override
    public boolean equals(Object other) {
        return other == this // short circuit if same object
                || (other instanceof UniqueInterviewList // instanceof handles nulls
                && internalList.equals(((UniqueInterviewList) other).internalList));
    }

    @Override
    public int hashCode() {
        return internalList.hashCode();
    }

    /**
     * Returns true if {@code interviews} contains only unique interviews.
     */
    private boolean interviewsAreUnique(List<Interview> interviews) {
        for (int i = 0; i < interviews.size() - 1; i++) {
            for (int j = i + 1; j < interviews.size(); j++) {
                if (interviews.get(i).equals(interviews.get(j))) {
                    return false;
                }
            }
        }
        return true;
    }
}<|MERGE_RESOLUTION|>--- conflicted
+++ resolved
@@ -133,13 +133,14 @@
     }
 
     /**
-<<<<<<< HEAD
      * Sorts a list of interviews
      */
     public void sort(Comparator<Interview> comparator) {
         requireNonNull(comparator);
         internalList.sort(comparator);
-=======
+    }
+
+    /**
      * Updates all interview containing instance of {@code positionToBeUpdated} to {@code newPosition}.
      * Effects of editing a Position cascades to update all instances of the old position to the edited position.
      */
@@ -165,7 +166,6 @@
                 internalList.set(i, new Interview(newApplicant, curr.getDate(), curr.getPosition()));
             }
         }
->>>>>>> fde98f63
     }
 
     /**

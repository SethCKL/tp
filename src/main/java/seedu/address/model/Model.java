--- conflicted
+++ resolved
@@ -19,11 +19,7 @@
  */
 public interface Model {
     /** {@code Predicate} that always evaluate to true */
-<<<<<<< HEAD
-    Predicate<Applicant> PREDICATE_SHOW_ALL_PERSONS = unused -> true;
-=======
     Predicate<Applicant> PREDICATE_SHOW_ALL_APPLICANTS = unused -> true;
->>>>>>> 1ab4ec6d
     Predicate<Interview> PREDICATE_SHOW_ALL_INTERVIEWS = unused -> true;
     Predicate<Position> PREDICATE_SHOW_ALL_POSITIONS = unused -> true;
 
@@ -68,11 +64,7 @@
     /**
      * Returns true if a applicant with the same identity as {@code applicant} exists in the address book.
      */
-<<<<<<< HEAD
-    boolean hasPerson(Applicant applicant);
-=======
     boolean hasApplicant(Applicant applicant);
->>>>>>> 1ab4ec6d
 
     /**
      * Returns the {@code Applicant} with the {@code email} provided if exists; or null if no such applicant.
@@ -88,21 +80,13 @@
      * Deletes the given applicant.
      * The applicant must exist in the address book.
      */
-<<<<<<< HEAD
-    void deletePerson(Applicant target);
-=======
     void deleteApplicant(Applicant target);
->>>>>>> 1ab4ec6d
 
     /**
      * Adds the given applicant.
      * {@code applicant} must not already exist in the address book.
      */
-<<<<<<< HEAD
-    void addPerson(Applicant applicant);
-=======
     void addApplicant(Applicant applicant);
->>>>>>> 1ab4ec6d
 
     /**
      * Replaces the given applicant {@code target} with {@code editedApplicant}.
@@ -110,11 +94,7 @@
      * The applicant identity of {@code editedApplicant} must not be the same as another existing applicant
      * in the address book.
      */
-<<<<<<< HEAD
-    void setPerson(Applicant target, Applicant editedApplicant);
-=======
     void setApplicant(Applicant target, Applicant editedApplicant);
->>>>>>> 1ab4ec6d
 
     /** Returns an unmodifiable view of the filtered applicant list */
     ObservableList<Applicant> getFilteredApplicantList();

package seedu.address.storage;

import java.util.ArrayList;
import java.util.List;
import java.util.stream.Collectors;

import com.fasterxml.jackson.annotation.JsonCreator;
import com.fasterxml.jackson.annotation.JsonProperty;
import com.fasterxml.jackson.annotation.JsonRootName;

import seedu.address.commons.exceptions.IllegalValueException;
import seedu.address.model.AddressBook;
import seedu.address.model.ReadOnlyAddressBook;
import seedu.address.model.applicant.Applicant;
import seedu.address.model.interview.Interview;
import seedu.address.model.position.Position;

/**
 * An Immutable AddressBook that is serializable to JSON format.
 */
@JsonRootName(value = "HireLah")
class JsonSerializableAddressBook {

    public static final String MESSAGE_DUPLICATE_PERSON = "Persons list contains duplicate applicant(s).";
    public static final String MESSAGE_DUPLICATE_INTERVIEW = "Interviews list contains duplicate interview(s).";
    public static final String MESSAGE_DUPLICATE_POSITION = "Positions list contains duplicate position(s).";

    private final List<JsonAdaptedApplicant> persons = new ArrayList<>();
    private final List<JsonAdaptedInterview> interviews = new ArrayList<>();
    private final List<JsonAdaptedPosition> positions = new ArrayList<>();

    /**
     * Constructs a {@code JsonSerializableAddressBook} with the given persons.
     */
    @JsonCreator
    public JsonSerializableAddressBook(@JsonProperty("persons") List<JsonAdaptedApplicant> persons,
            @JsonProperty("interviews") List<JsonAdaptedInterview> interviews,
            @JsonProperty("positions") List<JsonAdaptedPosition> positions) {
        this.persons.addAll(persons);
        this.interviews.addAll(interviews);
        this.positions.addAll(positions);
    }

    /**
     * Converts a given {@code ReadOnlyAddressBook} into this class for Jackson use.
     *
     * @param source future changes to this will not affect the created {@code JsonSerializableAddressBook}.
     */
    public JsonSerializableAddressBook(ReadOnlyAddressBook source) {
<<<<<<< HEAD
        persons.addAll(source.getPersonList().stream().map(JsonAdaptedApplicant::new).collect(Collectors.toList()));
        interviews.addAll(source.getInterviewList().stream().map(JsonAdaptedInterview::new)
                .collect(Collectors.toList()));
        positions.addAll(source.getPositionList().stream().map(JsonAdaptedPosition::new)
                .collect(Collectors.toList()));
=======
        persons.addAll(source.getApplicantList().stream().map(JsonAdaptedPerson::new).collect(Collectors.toList()));
>>>>>>> f194482a
    }

    /**
     * Converts this address book into the model's {@code AddressBook} object.
     *
     * @throws IllegalValueException if there were any data constraints violated.
     */
    public AddressBook toModelType() throws IllegalValueException {
        AddressBook addressBook = new AddressBook();
<<<<<<< HEAD
        for (JsonAdaptedApplicant jsonAdaptedApplicant : persons) {
            Applicant applicant = jsonAdaptedApplicant.toModelType();
            if (addressBook.hasPerson(applicant)) {
=======
        for (JsonAdaptedPerson jsonAdaptedPerson : persons) {
            Applicant applicant = jsonAdaptedPerson.toModelType();
            if (addressBook.hasApplicant(applicant)) {
>>>>>>> f194482a
                throw new IllegalValueException(MESSAGE_DUPLICATE_PERSON);
            }
            addressBook.addApplicant(applicant);
        }

        for (JsonAdaptedInterview jsonAdaptedInterview : interviews) {
            Interview interview = jsonAdaptedInterview.toModelType();
            if (addressBook.hasInterview(interview)) {
                throw new IllegalValueException(MESSAGE_DUPLICATE_INTERVIEW);
            }
            addressBook.addInterview(interview);
        }

        for (JsonAdaptedPosition jsonAdaptedPosition : positions) {
            Position position = jsonAdaptedPosition.toModelType();
            if (addressBook.hasPosition(position)) {
                throw new IllegalValueException(MESSAGE_DUPLICATE_POSITION);
            }
            addressBook.addPosition(position);
        }
        return addressBook;
    }

}<|MERGE_RESOLUTION|>--- conflicted
+++ resolved
@@ -47,15 +47,11 @@
      * @param source future changes to this will not affect the created {@code JsonSerializableAddressBook}.
      */
     public JsonSerializableAddressBook(ReadOnlyAddressBook source) {
-<<<<<<< HEAD
-        persons.addAll(source.getPersonList().stream().map(JsonAdaptedApplicant::new).collect(Collectors.toList()));
+        persons.addAll(source.getApplicantList().stream().map(JsonAdaptedApplicant::new).collect(Collectors.toList()));
         interviews.addAll(source.getInterviewList().stream().map(JsonAdaptedInterview::new)
                 .collect(Collectors.toList()));
         positions.addAll(source.getPositionList().stream().map(JsonAdaptedPosition::new)
                 .collect(Collectors.toList()));
-=======
-        persons.addAll(source.getApplicantList().stream().map(JsonAdaptedPerson::new).collect(Collectors.toList()));
->>>>>>> f194482a
     }
 
     /**
@@ -65,15 +61,9 @@
      */
     public AddressBook toModelType() throws IllegalValueException {
         AddressBook addressBook = new AddressBook();
-<<<<<<< HEAD
         for (JsonAdaptedApplicant jsonAdaptedApplicant : persons) {
             Applicant applicant = jsonAdaptedApplicant.toModelType();
-            if (addressBook.hasPerson(applicant)) {
-=======
-        for (JsonAdaptedPerson jsonAdaptedPerson : persons) {
-            Applicant applicant = jsonAdaptedPerson.toModelType();
             if (addressBook.hasApplicant(applicant)) {
->>>>>>> f194482a
                 throw new IllegalValueException(MESSAGE_DUPLICATE_PERSON);
             }
             addressBook.addApplicant(applicant);

--- conflicted
+++ resolved
@@ -242,7 +242,6 @@
 * `filter appl tag t/school t/friend`
 * `filter intvw date d/2022-03-20`
 
-<<<<<<< HEAD
 ### Sort data: `sort`
 
 Arranges applicants, interview and positions in HireLah according to their properties. 
@@ -262,7 +261,7 @@
 Examples:
 * `sort APPL ASC`
 * `sort POS DSC`
-=======
+
 ### Viewing help: `help`
 
 Lists all the command keywords with their general descriptions
@@ -281,7 +280,6 @@
 * `help posadd`
 * `help Intvwdel`
 
->>>>>>> 8a28a596
 ### Exiting the program : `exit`
 
 Exits the program.

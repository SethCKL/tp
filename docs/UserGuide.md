---
layout: page
title: User Guide
---

HireLah is a desktop app that helps **recruiters to manage talent and job candidates** by tracking every step of the hiring process,
from offering positions to scheduling interviews with candidates. It is optimised for Command Line Interface (CLI) users while still offering a GUI, so that power users can accomplish tasks much quicker by using commands


* Table of Contents
{:toc}

--------------------------------------------------------------------------------------------------------------------

## Quick start

1. Ensure you have Java `11` or above installed in your Computer.

1. Download the latest `HireLah.jar` from [here](https://github.com/AY2122S2-CS2103-W17-4/tp/releases).

1. Copy the file to the folder you want to use as the _home folder_ for your AddressBook.

1. Double-click the file to start the app. The GUI similar to the below should appear in a few seconds. Note how the app contains some sample data.<br>
   ![Ui](images/Ui.png)

1. Type the command in the command box and press Enter to execute it. e.g. typing **`help`** and pressing Enter will open the help window.<br>
   Some example commands you can try:

   * **`list`** : Lists all contacts.

   * **`add`**`n/John Doe p/98765432 e/johnd@example.com a/John street, block 123, #01-01` : Adds a contact named `John Doe` to the Address Book.

   * **`delete`**`3` : Deletes the 3rd contact shown in the current list.

   * **`clear`** : Deletes all contacts.

   * **`exit`** : Exits the app.

1. Refer to the [Features](#features) below for details of each command.

--------------------------------------------------------------------------------------------------------------------

## Features

<div markdown="block" class="alert alert-info">

**:information_source: Notes about the command format:**<br>

* Words in `UPPER_CASE` are the parameters to be supplied by the user.<br>
  e.g. in `add n/NAME`, `NAME` is a parameter which can be used as `add n/John Doe`.

* Items in square brackets are optional.<br>
  e.g `n/NAME [t/TAG]` can be used as `n/John Doe t/friend` or as `n/John Doe`.

* Items with `…`​ after them can be used multiple times including zero times.<br>
  e.g. `[t/TAG]…​` can be used as ` ` (i.e. 0 times), `t/friend`, `t/friend t/family` etc.

* Parameters can be in any order.<br>
  e.g. if the command specifies `n/NAME p/PHONE_NUMBER`, `p/PHONE_NUMBER n/NAME` is also acceptable.

* If a parameter is expected only once in the command but you specified it multiple times, only the last occurrence of the parameter will be taken.<br>
  e.g. if you specify `p/12341234 p/56785678`, only `p/56785678` will be taken.

* Extraneous parameters for commands that do not take in parameters (such as `list`, `exit` and `clear`) will be ignored.<br>
  e.g. if the command specifies `list 123`, it will be interpreted as `list`.

</div>


## Add
General command to add different types into HireLah.

Format: `add -TYPE`
* TYPE must take the form of `a`, `i`, `p`
* -a will add an applicant
* -i will add an interview
* -p will add a position

### Adding an Applicant: `add -a`

Adds a new applicant to HireLah

Format: `add -a n/APPLICANT_NAME ag/AGE g/GENDER p/PHONE_NUMBER e/EMAIL a/ADDRESS [t/TAG]…​`

<div markdown="span" class="alert alert-primary">:bulb: **Tip:**
An applicant can have any number of tags (including 0)
</div>

* Age provided must be at least two digits eg: “23”
* Gender must be M/F

Examples:
* `add -a n/Benedict ag/20 g/M p/98123456 e/ben@gmail.com a/12 Kent Ridge Drive, 119243`
* `add -a n/Max ag/15 g/M p/97123456 e/max@yahoo.com a/12 Kent Ridge Drive, 119243 t/Data Analyst`

### Adding Interview : `add -i`

Adds a new interview to HireLah.

Format: `add -i APPLICANT_INDEX d/DATE p/POSITION_INDEX`
* Date provided must be in format YYYY-MM-DD HH:MM.
* The index refers to the index number shown in the last displayed Applicant
  list and Position list.
* Index provided must be positive.

Examples:
* `add -i 1 d/2022-01-01 14:00 p/2`

### Adding positions : `add -p`

Adds a new open position to HireLah.
Format: `add -p POSITION_NAME n/NUM_OPENINGS [d/DESCRIPTION] [r/REQUIREMENTS]`
* Positions must have a **unique name**.
* Name provided is case-insensitive.
* Number of openings in the position must be **0 or more** 0, 1, 2, …​

Examples:
* `add -p Senior Software Engineer n/3 d/More than 5 years experience r/JavaScript r/HTML r/CSS`

## Edit
General command to edit different types into HireLah.

Format: `edit -TYPE`
* TYPE must take the form of `a`, `i`, `p`
* -a will edit an applicant
* -i will edit an interview
* -p will edit a position

### Editing an Applicant : `edit -a`

Edits an existing Applicant in HireLah.

Format: `edit -a INDEX [n/APPLICANT_NAME] [ag/AGE] [g/GENDER] [p/PHONE_NUMBER] [e/EMAIL] [a/ADDRESS] [t/TAG]…​`

* Edits the Applicant at the specified `INDEX`. The index refers to the index number shown in the displayed Applicant
  list. The index **must be a positive integer** 1, 2, 3, …​
* At least one of the optional fields must be provided.
* Existing values will be updated to the input values.
* When editing tags, the existing tags of the applicant will be removed i.e adding of tags is not cumulative.
* You can remove all the Applicant’s tags by typing `t/` without
  specifying any tags after it.

Examples:
*  `edit -a 1 n/Belle ag/43 g/F p/81234567` Edits the name, age, gender and phone number of the 1st applicant
   to be `Belle`, `1960-03-04`, `F` and `81234567` respectively.
*  `edit -a 2 e/belle@yahoo.com a/13 Computing Drive 612345 t/` Edits the email and address of the 2nd applicant to be
   `belle@yahoo.com` and `13 Computing Drive 612345` respectively, and clears all existing tags.

### Editing an Interview : `edit -i`

Edit an existing interview in HireLah.

Format: `edit -i INTERVIEW_INDEX [d/DATE] [p/POSITION_INDEX]`
* Edits the interview at the specified INTERVIEW_INDEX. The interview index refers to the index number shown in the
  last displayed interview list.
* At least one optional field must be provided.
* The position index refers to the index number shown in the last displayed interview list.
* Existing attribute of the interview will be updated to the input value.
* When editing requirements, the existing requirements of the interview will be removed. i.e.
  adding requirements is not cumulative.

Examples:
* `edit -i 1 d/2022-01-01 15:00`
* `edit -i 3 d/2022-01-01 15:00 p/1`


### Edit positions : `edit -p`

Edit an existing position in HireLah.
Format: `edit -p POSITION_NAME [n/NUM_OPENINGS] [d/DESCRIPTION] [r/REQUIREMENTS]`

* Edits the available position with POSITION_NAME.
* Position name provided is case-insensitive.
* At least one optional field must be provided.
* Existing attributes of the position will be updated to the input value.
* When editing requirements, the existing requirements of the position will be removed. i.e. adding requirements is not cumulative.
* Requirements can be removed by providing an empty requirement field. i.e. r/

Examples:
* `edit -p Senior Frontend Software Engineer n/5`
* `edit -p Senior Frontend Software Engineer r/JavaScript r/React`

## Delete
General command to delete different data type in HireLah.

Format: `delete -TYPE`
* TYPE must take the form of `a`, `i`, `p`
* -a will delete an applicant
* -i will delete an interview
* -p will delete a position

### Deleting an Applicant : `del -a`

Deletes the specified Applicant from HireLah.

Format: `delete -a CANDIDATE_INDEX`

* Deletes the Applicant at the specified `CANDIDATE_INDEX`.
* The index refers to the index number shown in the displayed Applicant list.
* The index **must be a positive integer** 1, 2, 3, …​

Examples:
* `list` followed by `delete -a 2` deletes the 2nd person in the address book.
* `find Betsy` followed by `delete -a 1` deletes the 1st person in the results of the `find` command.

### Deleting an Interview: `del -i`

Deletes an existing interview in HireLah.

Format: `delete -i INTERVIEW_INDEX`
* Deletes the Interview at the specified `INTERVIEW_INDEX`.
* The index refers to the index number shown in the displayed Applicant list.
* The index **must be a positive integer** 1, 2, 3, …​

Examples:
* `delete -i 3`


### Delete positions : `del -p`

Deletes an existing position in HireLah.

Format: `delete -p ROLE`
* Existing position with the specified name is deleted.
* The position name has to match with the position that is to be deleted.
* Position name provided is case-insensitive.

Examples:
* `delete -p Senior Frontend Software Engineer`

## List
General command to list different data type in HireLah. User can provide optional parameters to filter and sort the data to display.
If there are no parameters provided, HireLah will display all data of that type by default. User can either display as default, filter only,
sort only, or filter and sort.

Note: This command may change the index of the displayed items, and all other commands that accepts an index will follow the latest index shown in HireLah.

Format: `list -TYPE [f/FILTER_TYPE a/FILTER_ARGUMENT] [s/SORT_ARGUMENT]`
* `TYPE` must take the form of `a`, `i`, `p`
  * `-a` will list all applicants
  * `-i` will list all interview
  * `-p` will list all position
* `FILTER_TYPE` and `FILTER_ARGUMENT` are optional parameters to filter the data displayed
  * Note that **both** `FILTER_TYPE` and `FILTER_ARGUMENT` need to be provided to filter data
  * Different data types will accept different `FILTER_TYPE` and `FILTER_ARGUMENT`, as elaborated below
  
* `SORT_ARGUMENT` is the optional parameter to sort the data displayed
  * Can either be `asc` or `dsc`
  * Different data types will be sorted according to different properties, as elaborated below

### List Applicants: `list -a [f/FILTER_TYPE a/FILTER_ARGUMENT] [s/SORT_ARGUMENT]`
Lists all applicants by default. Automatically toggles view to the applicant tab on the GUI.

The applicants displayed can be filtered by providing the optional parameters `f/FILTER_TYPE` and `a/FILTER_ARGUMENT`:


| FILTER_TYPE | FILTER_ARGUMENT                    | Description                                              |
|-------------|------------------------------------|----------------------------------------------------------|
| `name`      | Keyword(s) in the applicant's name | View applicants whose name contains the keyword(s)       |
| `gender`    | M/F                                | View applicants of the given gender                      |
| `status`    | available/hired                    | View applicants with the status given                    |
| `tag`       | Keyword(s) in the applicant's tag  | View applicants with a tag that matches the keywords(s)  |

The applicants displayed can be sorted by their **name** using the parameter `s/SORT_ARGUMENT`. 

Examples: 
- `list -a s/asc`
- `list -a f/name a/John Doe`
- `list -a f/tag a/Java`
- `list -a f/status a/hired s/dsc`

### List Positions : `list -p [f/FILTER_TYPE a/FILTER_ARGUMENT] [s/SORT_ARGUMENT]`

Lists all existing positions by default. Automatically toggles view to the position tab on the GUI.

The positions displayed can be filtered by providing the optional parameters `f/FILTER_TYPE` and `a/FILTER_ARGUMENT`:

| FILTER_TYPE | FILTER_ARGUMENT                 | Description                                                     |
|------------|---------------------------------|-----------------------------------------------------------------|
| `name`     | Keyword(s) in the position name | View positions with names that contains the keyword(s)          |
| `req`       | Keyword(s) in the requirement   | View positions with a requirement that contains the keywords(s) |

The positions displayed can be sorted by their **name** using the parameter `s/SORT_ARGUMENT`.

Examples: 
- `list -p s/asc`
- `list -p f/name a/Software Engineer`
- `list -p f/req a/Java s/dsc`

### Listing interviews: `list -i [f/FILTER_TYPE a/FILTER_ARGUMENT] [s/SORT_ARGUMENT]`

Lists all existing interviews by default. Automatically toggles view to the interview tab on the GUI.

The interviews displayed can be filtered by providing the optional parameters `f/FILTER_TYPE` and `a/FILTER_ARGUMENT`:

<<<<<<< HEAD
| FILTER_TYPE | FILTER_ARGUMENT                                           | Description                                                          |
|-------------|-----------------------------------------------------------|----------------------------------------------------------------------|
| `appl`      | Keyword(s) in the applicant's name                        | View interviews for applicants whose name contains the keyword(s)    |
| `pos`       | Keyword(s) in the position's name                         | View interviews for position with names that contains the keyword(s) |
| `date`      | Date the interview is happening<br/>Format: `yyyy-mm-dd`  | View interviews which happens on the date provided                   |


Example: `list -i f/date a/2022-05-04`

## Passing Interviews : `pass`

Passes an existing interview in Hirelah.

Format: `pass INTERVIEW_INDEX`

* Passes the Interview at the specified `INTERVIEW_INDEX`.
* Interview must have status `pending` before it can be passed.
* The index **must be a positive integer** 1, 2, 3, …​

Examples:
 * pass 1

## Failing Interviews : `fail`

Fails an existing interview in Hirelah.

Format: `fail INTERVIEW_INDEX`

* Passes the Interview at the specified `INTERVIEW_INDEX`.
* Interview must have status `pending` before it can be failed.
* The index **must be a positive integer** 1, 2, 3, …​

Examples:
* fail 1

## Accepting Interviews : `accept`

Accepts an existing `passed` interview in Hirelah. This command accepts the `passed` interview,
meaning that the candidate has accepted the job.

Format: `accept INTERVIEW_INDEX`

* Accepts the Interview at the specified `INTERVIEW_INDEX`.
* Interview must have status `passed` before it can be accepted.
* The index **must be a positive integer** 1, 2, 3, …​

## Rejecting Interviews : `reject`

Rejects an existing interview in Hirelah. This command rejects the `passed` interview,
meaning that the candidate has rejected the job.

Format: `reject INTERVIEW_INDEX`

* Rejects the Interview at the specified `INTERVIEW_INDEX`.
* Interview must have status `passed` before it can be rejected.
* The index **must be a positive integer** 1, 2, 3, …​

## Sort data: `sort`
=======
| FILTER_TYPE | FILTER_ARGUMENT                                          | Description                                                          |
|-------------|----------------------------------------------------------|----------------------------------------------------------------------|
| `appl`      | Keyword(s) in the applicant's name                       | View interviews for applicants whose name contains the keyword(s)    |
| `pos`       | Keyword(s) in the position's name                        | View interviews for position with names that contains the keyword(s) |
| `date`      | Date the interview is happening in `yyyy-mm-dd`          | View interviews which happens on the date provided                   |
| `status`    | pending / passed / failed / accepted / rejected          | View interviews with the status given                                |
>>>>>>> 54cc0898

The positions displayed can be sorted by their **date** using the parameter `s/SORT_ARGUMENT`.

Examples: 
- `list -i s/dsc`
- `list -i f/date a/2022-05-04`
- `list -i f/status a/accepted s/asc`

## Viewing help: `help`

Lists all the command keywords with their general descriptions

Format: `help`

_**For a more detail description about a specific `command`, you can type in the following:**_

Format: `help COMMAND`

* Full description and format of the command will be displayed

* Command name is not case-sensitive

Examples:
* `help add`
* `help del`

### Exiting the program : `exit`

Exits the program.

Format: `exit`

### Saving the data

Upon exiting HireLah, the data in the application will automatically be saved, including the positions, applicants, and interviews. There is no need to save manually.



--------------------------------------------------------------------------------------------------------------------

## FAQ

**Q**: How do I transfer my data to another Computer?<br>
**A**: Install the app in the other computer and overwrite the empty data file it creates with the file that contains the data of your previous AddressBook home folder.

**Q**: How do I schedule an interview for a new applicant?<br>
**A**: You will need to first create a new applicant in HireLah, and ensure that the applied position exists in the system, else you will need to create the position as well. To schedule an interview, simply create a new interview with the applicant and the position.

**Q**: Can I add an applicant without any interviews scheduled?<br>
**A**: Yes, you can simply add a new applicant in HireLah without adding any interviews.

**Q**: I have a position that is only open for one applicant, do I still have to add the position?<br>
**A**: Yes, you will need to add the position as well even if it is only used once.

**Q**: A position has been filled, what do I do with the position created in the app?<br>
**A**: You can either mark the position as not open, or delete the position from HireLah according to your requirement and preference.

**Q**: How do I transfer my data to another Computer?<br>
**A**: Install the app in the other computer and overwrite the empty data file it creates with the file that contains the data of your previous HireLah home folder.
<|MERGE_RESOLUTION|>--- conflicted
+++ resolved
@@ -293,73 +293,14 @@
 
 The interviews displayed can be filtered by providing the optional parameters `f/FILTER_TYPE` and `a/FILTER_ARGUMENT`:
 
-<<<<<<< HEAD
-| FILTER_TYPE | FILTER_ARGUMENT                                           | Description                                                          |
-|-------------|-----------------------------------------------------------|----------------------------------------------------------------------|
-| `appl`      | Keyword(s) in the applicant's name                        | View interviews for applicants whose name contains the keyword(s)    |
-| `pos`       | Keyword(s) in the position's name                         | View interviews for position with names that contains the keyword(s) |
-| `date`      | Date the interview is happening<br/>Format: `yyyy-mm-dd`  | View interviews which happens on the date provided                   |
-
-
-Example: `list -i f/date a/2022-05-04`
-
-## Passing Interviews : `pass`
-
-Passes an existing interview in Hirelah.
-
-Format: `pass INTERVIEW_INDEX`
-
-* Passes the Interview at the specified `INTERVIEW_INDEX`.
-* Interview must have status `pending` before it can be passed.
-* The index **must be a positive integer** 1, 2, 3, …​
-
-Examples:
- * pass 1
-
-## Failing Interviews : `fail`
-
-Fails an existing interview in Hirelah.
-
-Format: `fail INTERVIEW_INDEX`
-
-* Passes the Interview at the specified `INTERVIEW_INDEX`.
-* Interview must have status `pending` before it can be failed.
-* The index **must be a positive integer** 1, 2, 3, …​
-
-Examples:
-* fail 1
-
-## Accepting Interviews : `accept`
-
-Accepts an existing `passed` interview in Hirelah. This command accepts the `passed` interview,
-meaning that the candidate has accepted the job.
-
-Format: `accept INTERVIEW_INDEX`
-
-* Accepts the Interview at the specified `INTERVIEW_INDEX`.
-* Interview must have status `passed` before it can be accepted.
-* The index **must be a positive integer** 1, 2, 3, …​
-
-## Rejecting Interviews : `reject`
-
-Rejects an existing interview in Hirelah. This command rejects the `passed` interview,
-meaning that the candidate has rejected the job.
-
-Format: `reject INTERVIEW_INDEX`
-
-* Rejects the Interview at the specified `INTERVIEW_INDEX`.
-* Interview must have status `passed` before it can be rejected.
-* The index **must be a positive integer** 1, 2, 3, …​
-
-## Sort data: `sort`
-=======
 | FILTER_TYPE | FILTER_ARGUMENT                                          | Description                                                          |
 |-------------|----------------------------------------------------------|----------------------------------------------------------------------|
 | `appl`      | Keyword(s) in the applicant's name                       | View interviews for applicants whose name contains the keyword(s)    |
 | `pos`       | Keyword(s) in the position's name                        | View interviews for position with names that contains the keyword(s) |
 | `date`      | Date the interview is happening in `yyyy-mm-dd`          | View interviews which happens on the date provided                   |
 | `status`    | pending / passed / failed / accepted / rejected          | View interviews with the status given                                |
->>>>>>> 54cc0898
+
+Example: `list -i f/date a/2022-05-04`
 
 The positions displayed can be sorted by their **date** using the parameter `s/SORT_ARGUMENT`.
 
@@ -368,6 +309,54 @@
 - `list -i f/date a/2022-05-04`
 - `list -i f/status a/accepted s/asc`
 
+## Passing Interviews : `pass`
+
+Passes an existing interview in Hirelah.
+
+Format: `pass INTERVIEW_INDEX`
+
+* Passes the Interview at the specified `INTERVIEW_INDEX`.
+* Interview must have status `pending` before it can be passed.
+* The index **must be a positive integer** 1, 2, 3, …​
+
+Examples:
+ * pass 1
+
+## Failing Interviews : `fail`
+
+Fails an existing interview in Hirelah.
+
+Format: `fail INTERVIEW_INDEX`
+
+* Passes the Interview at the specified `INTERVIEW_INDEX`.
+* Interview must have status `pending` before it can be failed.
+* The index **must be a positive integer** 1, 2, 3, …​
+
+Examples:
+* fail 1
+
+## Accepting Interviews : `accept`
+
+Accepts an existing `passed` interview in Hirelah. This command accepts the `passed` interview,
+meaning that the candidate has accepted the job.
+
+Format: `accept INTERVIEW_INDEX`
+
+* Accepts the Interview at the specified `INTERVIEW_INDEX`.
+* Interview must have status `passed` before it can be accepted.
+* The index **must be a positive integer** 1, 2, 3, …​
+
+## Rejecting Interviews : `reject`
+
+Rejects an existing interview in Hirelah. This command rejects the `passed` interview,
+meaning that the candidate has rejected the job.
+
+Format: `reject INTERVIEW_INDEX`
+
+* Rejects the Interview at the specified `INTERVIEW_INDEX`.
+* Interview must have status `passed` before it can be rejected.
+* The index **must be a positive integer** 1, 2, 3, …​
+
 ## Viewing help: `help`
 
 Lists all the command keywords with their general descriptions

--- conflicted
+++ resolved
@@ -226,13 +226,9 @@
 * The index **must be a positive integer** 1, 2, 3, …​
 
 Examples:
-<<<<<<< HEAD
-* `list` followed by `delete 2` deletes the 2nd applicant in the address book.
-* `find Betsy` followed by `delete 1` deletes the 1st applicant in the results of the `find` command.
-=======
+
 * `list` followed by `delete -a 2` deletes the 2nd person in the address book.
 * `find Betsy` followed by `delete -a 1` deletes the 1st person in the results of the `find` command.
->>>>>>> a986de14
 
 ### Delete positions : `del -p`
 

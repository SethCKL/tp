--- conflicted
+++ resolved
@@ -253,7 +253,7 @@
 
 The applicants displayed can be filtered by providing the optional parameters `f/FILTER_TYPE` and `a/FILTER_ARGUMENT`:
 
-<<<<<<< HEAD
+
 | FILTER_TYPE | FILTER_ARGUMENT                    | Description                                              |
 |-------------|------------------------------------|----------------------------------------------------------|
 | `name`      | Keyword(s) in the applicant's name | View applicants whose name contains the keyword(s)       |
@@ -261,19 +261,13 @@
 | `status`    | available/hired                    | View applicants with the status given                    |
 | `tag`       | Keyword(s) in the applicant's tag  | View applicants with a tag that matches the keywords(s)  |
 
+The applicants displayed can be sorted by their **name** using the parameter `s/SORT_ARGUMENT`. 
+
 Examples: 
+- `list -a s/asc`
 - `list -a f/name a/John Doe`
-- `list -a f/status a/hired`
 - `list -a f/tag a/Java`
-=======
-| FILTER_TYPE | FILTER_ARGUMENT                    | Description                                        |
-|-------------|------------------------------------|----------------------------------------------------|
-| `name`      | Keyword(s) in the applicant's name | View applicants whose name contains the keyword(s) |
-
-The applicants displayed can be sorted by their **name** using the parameter `s/SORT_ARGUMENT`. 
->>>>>>> 7c32af84
-
-Examples: `list -a f/name a/John Doe`
+- `list -a f/status a/hired s/dsc`
 
 ### List Positions : `list -p [f/FILTER_TYPE a/FILTER_ARGUMENT] [s/SORT_ARGUMENT]`
 
@@ -286,16 +280,12 @@
 | `name`     | Keyword(s) in the position name | View positions with names that contains the keyword(s)          |
 | `req`       | Keyword(s) in the requirement   | View positions with a requirement that contains the keywords(s) |
 
-<<<<<<< HEAD
+The positions displayed can be sorted by their **name** using the parameter `s/SORT_ARGUMENT`.
+
 Examples: 
+- `list -p s/asc`
 - `list -p f/name a/Software Engineer`
-- `list -p f/req a/Java`
-=======
-The positions displayed can be sorted by their **name** using the parameter `s/SORT_ARGUMENT`.
-
-Example: `list -p f/name a/Software Engineer`
->>>>>>> 7c32af84
-
+- `list -p f/req a/Java s/dsc`
 
 ### Listing interviews: `list -i [f/FILTER_TYPE a/FILTER_ARGUMENT] [s/SORT_ARGUMENT]`
 
@@ -313,8 +303,9 @@
 The positions displayed can be sorted by their **date** using the parameter `s/SORT_ARGUMENT`.
 
 Examples: 
+- `list -i s/dsc`
 - `list -i f/date a/2022-05-04`
-- `list -i f/status a/accepted`
+- `list -i f/status a/accepted s/asc`
 
 ## Viewing help: `help`
 
